--- conflicted
+++ resolved
@@ -1,13 +1,7 @@
-<<<<<<< HEAD
-import io
-import os
-import time
-import base64
-=======
 """
-This module provides a comprehensive chat interface for the OpenFarma AI Assistant, integrating 
-with OpenAI's Assistant API through the Thread class for conversational AI capabilities. It 
-includes message management, conversation export functionality, and a complete Streamlit-based 
+This module provides a comprehensive chat interface for the OpenFarma AI Assistant, integrating
+with OpenAI's Assistant API through the Thread class for conversational AI capabilities. It
+includes message management, conversation export functionality, and a complete Streamlit-based
 user interface.
 
 Key Components:
@@ -34,9 +28,10 @@
 providing a robust, customizable chat interface with comprehensive export and tracking capabilities.
 """
 
-import io, os
-import time, base64
->>>>>>> 58b36ccb
+import io
+import os
+import time
+import base64
 import smtplib
 import streamlit as st
 import requests
@@ -111,16 +106,6 @@
 @dataclass
 class ChatStyle:
     """
-<<<<<<< HEAD
-    Manages CSS styling for the chat interface.
-
-    Attributes:
-        style (str): CSS styling rules for the chat interface including:
-            - Message containers styling
-            - Bot and user message specific styles
-            - Header and layout configurations
-            - Font sizes and spacing
-=======
     ChatStyle manages comprehensive CSS styling for the OpenFarma chat interface.
 
     This dataclass provides a complete styling system for the chat interface, including
@@ -170,7 +155,6 @@
         - Styling is applied globally to the chat interface
         - Custom modifications can be made by editing the style string
         - Responsive design adapts to different screen sizes
->>>>>>> 58b36ccb
     """
 
     style: str = """
@@ -268,18 +252,6 @@
 @dataclass
 class ChatConfig:
     """
-<<<<<<< HEAD
-    Configuration settings for the chat interface.
-
-    Attributes:
-        title (str): Chat window title
-        header_caption (str): Caption displayed in the header
-        header_logo_path (str): Path to the header logo image
-        user_avatar_path (str): Path to the user avatar image
-        bot_avatar_path (str): Path to the bot avatar image
-        input_placeholder (str): Placeholder text for the chat input
-        loading_text (str): Text displayed during message processing
-=======
     ChatConfig provides comprehensive configuration settings for the OpenFarma chat interface.
 
     This dataclass centralizes all configurable aspects of the chat interface, including
@@ -335,7 +307,6 @@
         - All paths should be validated before use
         - Configuration can be loaded from external files
         - Changes to configuration require re-initialization of Chat
->>>>>>> 58b36ccb
     """
 
     title: str = "💬 openfarmAI"
@@ -349,41 +320,6 @@
 
 class ChatbotApi:
     """
-<<<<<<< HEAD
-    Main chat interface handler for the OpenFarma AI Assistant.
-
-    This class manages the chat interface, message processing, and conversation export
-    functionality. It integrates with OpenAI's API through a Thread class for AI responses.
-
-    Attributes:
-        config (ChatConfig): Configuration settings for the chat
-        style (ChatStyle): Style settings for the chat interface
-        messages (List[Dict[str, str]]): List of chat messages
-        thread (Thread): OpenAI thread handler
-        assistant_id (str): OpenAI assistant ID
-        is_processing (bool): Flag indicating if a message is being processed
-        prompts_queue (List[str]): Queue of user prompts to process
-        prompt_tracker (PromptTracker): Prompt tracker for message tracking
-
-    Example:
-        ```python
-        config = ChatConfig(
-            title="OpenFarma AI",
-            header_logo_path="path/to/logo.png",
-            user_avatar_path="path/to/user.png",
-            bot_avatar_path="path/to/bot.png"
-        )
-
-        chat = Chat(
-            api_key="your-openai-api-key",
-            assistant_id="your-assistant-id",
-            config=config
-        )
-
-        # Render the chat interface
-        chat.renderChatInterface()
-        ```
-=======
     Chat is the main interface handler for the OpenFarma AI Assistant, providing a complete
     conversational AI experience with comprehensive message management, export capabilities,
     and Streamlit-based user interface.
@@ -456,7 +392,6 @@
         - Provides comprehensive conversation management
         - Supports multiple export formats for compliance and reporting
         - Includes analytics and tracking for business intelligence
->>>>>>> 58b36ccb
     """
 
     def __init__(
@@ -466,15 +401,11 @@
         style: Optional[ChatStyle] = None,
     ):
         """
-<<<<<<< HEAD
-        Initialize the Chat interface.
-=======
         Initialize the Chat interface with OpenAI integration and configuration.
 
         This method sets up the complete chat interface, including OpenAI integration,
         message management, styling, and configuration. It creates a new Thread instance
         for handling AI interactions and initializes the conversation with a welcome message.
->>>>>>> 58b36ccb
 
         Args:
             api_key (str): Your OpenAI API key for authentication and assistant access.
@@ -550,10 +481,6 @@
         return self.messages
 
     def _exportToTxt(self, output_path: str, metadata: dict) -> str:
-<<<<<<< HEAD
-        """Export conversation to a formatted txt file"""
-        with open(output_path, "w", encoding="utf-8") as f:
-=======
         """
         Export conversation to a formatted plain text file.
 
@@ -629,8 +556,7 @@
             - Empty metadata fields are automatically filtered out
             - File path should be writable by the application
         """
-        with open(output_path, 'w', encoding='utf-8') as f:
->>>>>>> 58b36ccb
+        with open(output_path, "w", encoding="utf-8") as f:
             f.write(f"Chat Export - {datetime.now().strftime('%Y-%m-%d %H:%M:%S')}\n")
             f.write("=" * 50 + "\n\n")
 
@@ -735,15 +661,11 @@
 
     def addMessage(self, content: str, role: str) -> None:
         """
-<<<<<<< HEAD
-        Add a message to both the UI messages list and thread.
-=======
         Add a message to both the UI messages list and the OpenAI thread.
 
         This method is the primary way to add messages to the conversation. It ensures
         that messages are properly stored in both the local UI state and the OpenAI
         thread for AI processing. Messages include timestamps for chronological tracking.
->>>>>>> 58b36ccb
 
         Args:
             content (str): The message content to add. Can be user input or AI response.
@@ -849,15 +771,11 @@
         self, format: str = "txt", output_path: str = None, metadata: dict = None
     ) -> str:
         """
-<<<<<<< HEAD
-        Export the conversation to a file in the specified format.
-=======
         Export the conversation to a file in the specified format with metadata.
 
         This method provides comprehensive conversation export capabilities in multiple
         formats, including plain text, markdown, and PDF. It's designed for compliance,
         archiving, and sharing purposes in pharmaceutical applications.
->>>>>>> 58b36ccb
 
         Args:
             format (str): Output format for the export. Valid options: "txt", "md", "pdf".
@@ -874,11 +792,7 @@
                 }
 
         Returns:
-<<<<<<< HEAD
-            str: Path to the exported file
-=======
             str: Path to the exported file.
->>>>>>> 58b36ccb
 
         Raises:
             ValueError: If format is not supported ("txt", "md", or "pdf").
@@ -957,9 +871,6 @@
 
     def processQueue(self) -> bool:
         """
-<<<<<<< HEAD
-        Process the next prompt in the queue.
-=======
         Process the next prompt in the queue using OpenAI Assistant.
 
         This method handles the asynchronous processing of user messages by taking
@@ -970,7 +881,6 @@
         Args:
             handlers: Callback handlers for message processing, typically tool handlers
                 for function calling capabilities. Passed to Thread.runWithStreaming().
->>>>>>> 58b36ccb
 
         Returns:
             bool: True if a message was processed, False if queue is empty or thread is busy.
@@ -1074,12 +984,6 @@
 
     def renderChatInterface(self) -> None:
         """
-<<<<<<< HEAD
-        Render the complete chat interface in Streamlit.
-
-        This method sets up the header, message display area, and input field.
-        It should be called after initializing the Chat instance.
-=======
         Render the complete chat interface in Streamlit with header, messages, and input.
 
         This method creates the full chat interface including the fixed header with logo,
@@ -1153,7 +1057,6 @@
             - Header logo should be accessible at configured path
             - Styling is applied globally to the chat interface
             - Input field automatically handles user submissions
->>>>>>> 58b36ccb
         """
         # Header
         header_logo = encodeImage(self.config.header_logo_path)
@@ -1424,10 +1327,6 @@
             raise Exception(f"Error sending email: {str(e)}")
 
     def _computeChatElapsedTime(self) -> str:
-<<<<<<< HEAD
-        """Compute chat elapsed time based on message timestamps"""
-        if len(self._get_messages()) < 2:
-=======
         """
         Compute the total elapsed time of the conversation based on message timestamps.
 
@@ -1495,8 +1394,7 @@
             - Output is in Spanish for consistency with application
             - Precision is to the minute level
         """
-        if len(self.messages) < 2:
->>>>>>> 58b36ccb
+        if len(self._get_messages()) < 2:
             return "Menos de 1 minuto"
 
         start_time = self._get_messages()[0]["timestamp"]
